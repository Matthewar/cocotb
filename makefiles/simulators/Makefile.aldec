--- conflicted
+++ resolved
@@ -135,13 +135,10 @@
 else
 	@echo "run -all" >> $@
 	@echo "endsim" >> $@
-<<<<<<< HEAD
 ifeq ($(COVERAGE),1)
 	@echo "acdb report -cov $(COVERAGE_TYPES) -db $(RTL_LIBRARY).acdb -html -o coverage/acdb_report.html" >> $@
 	@echo "acdb report -cov $(COVERAGE_TYPES) -db $(RTL_LIBRARY).acdb -txt -o coverage/acdb_report.txt" >> $@
 endif
-=======
->>>>>>> e8692450
 endif
 
 ifeq ($(OS),Msys)
