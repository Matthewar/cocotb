--- conflicted
+++ resolved
@@ -1,14 +1,6 @@
-<<<<<<< HEAD
-HAL_SOURCE=../hal/endian_swapper_hal.c
-
-
-all: io_module.so _hal.so config
-
-io_module.o: io.c io_module.h io.h
-	gcc -pthread -fno-strict-aliasing -O2 -g -pipe -Wall -Wp,-D_FORTIFY_SOURCE=2 -fexceptions --param=ssp-buffer-size=4 -grecord-gcc-switches -mtune=generic -D_GNU_SOURCE -fPIC -fwrapv -DNDEBUG -I/usr/include/python2.7 -c $< -o $@
-=======
 include $(SIM_ROOT)/makefiles/Makefile.pylib
 
+HAL_SOURCE=../hal/endian_swapper_hal.c
 PYTHON_LIBDIR ?= /usr/lib64
 SWIG ?= swig
 CC=gcc
@@ -17,29 +9,23 @@
 endif
 
 .PHONY: all
-all: io_module.so _hal.so
+all: io_module.so _hal.so config
 
 io_module.o: io.c io_module.h io.h
 	$(CC) -pthread -fno-strict-aliasing -O2 -g -pipe -Wall -Wp,-D_FORTIFY_SOURCE=2 \
 	-fexceptions --param=ssp-buffer-size=4 -mtune=generic -D_GNU_SOURCE -fPIC \
 	-fwrapv -DNDEBUG -I$(PYTHON_INCLUDEDIR) -c $< -o $@
->>>>>>> 78560394
 
 io_module.so: io_module.o
 	$(CC) -pthread -shared -Wl,-z,relro $< -L$(PYTHON_LIBDIR) -lpython$(PYTHON_VERSION) -o $@
 
-<<<<<<< HEAD
-_hal.so : $(HAL_SOURCE) endian_swapper_hal_wrap.c io_module.so
-	gcc -g -ldl -shared -fPIC -I$(shell pwd) -I/usr/include/python2.7 -I../hal $(HAL_SOURCE) endian_swapper_hal_wrap.c io_module.so -o $@
-=======
-_hal.so: ../hal/endian_swapper_hal.c endian_swapper_hal_wrap.c io_module.so
-	$(CC) -g -ldl -shared -fPIC -I$(shell pwd) -I$(PYTHON_INCLUDEDIR) -I../hal ../hal/endian_swapper_hal.c endian_swapper_hal_wrap.c io_module.so -o $@
->>>>>>> 78560394
+_hal.so: $(HAL_SOURCE) endian_swapper_hal_wrap.c io_module.so
+	$(CC) -g -ldl -shared -fPIC -I$(shell pwd) -I$(PYTHON_INCLUDEDIR) -I../hal $(HAL_SOURCE) endian_swapper_hal_wrap.c io_module.so -o $@
 
 endian_swapper_hal_wrap.c: ../hal/endian_swapper_hal.h
 	$(SWIG) -python -outcurrentdir ../hal/endian_swapper_hal.h
 
-config: ../hal/endian_swapper_mmap.c
+config: ../hal/endian_swapper_mmap.c _hal.so
 	gcc -g -I../hal $< -o $@
 	
 
